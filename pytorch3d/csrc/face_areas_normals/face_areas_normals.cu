// Copyright (c) Facebook, Inc. and its affiliates. All rights reserved.

#include <ATen/ATen.h>
#include <tuple>

template <typename scalar_t>
__global__ void FaceAreasNormalsKernel(
    const scalar_t* __restrict__ verts,
    const int64_t* __restrict__ faces,
    scalar_t* __restrict__ face_areas,
    scalar_t* __restrict__ face_normals,
    const size_t V,
    const size_t F) {
  const size_t tid = blockIdx.x * blockDim.x + threadIdx.x;
  const size_t stride = gridDim.x * blockDim.x;

  // Faces split evenly over the number of threads in the grid.
  // Each thread computes the area & normal of its respective faces and adds it
  // to the global face_areas tensor.
  for (size_t f = tid; f < F; f += stride) {
    const int64_t i0 = faces[3 * f + 0];
    const int64_t i1 = faces[3 * f + 1];
    const int64_t i2 = faces[3 * f + 2];

    const scalar_t v0_x = verts[3 * i0 + 0];
    const scalar_t v0_y = verts[3 * i0 + 1];
    const scalar_t v0_z = verts[3 * i0 + 2];

    const scalar_t v1_x = verts[3 * i1 + 0];
    const scalar_t v1_y = verts[3 * i1 + 1];
    const scalar_t v1_z = verts[3 * i1 + 2];

    const scalar_t v2_x = verts[3 * i2 + 0];
    const scalar_t v2_y = verts[3 * i2 + 1];
    const scalar_t v2_z = verts[3 * i2 + 2];

    const scalar_t ax = v1_x - v0_x;
    const scalar_t ay = v1_y - v0_y;
    const scalar_t az = v1_z - v0_z;

    const scalar_t bx = v2_x - v0_x;
    const scalar_t by = v2_y - v0_y;
    const scalar_t bz = v2_z - v0_z;

    const scalar_t cx = ay * bz - az * by;
    const scalar_t cy = az * bx - ax * bz;
    const scalar_t cz = ax * by - ay * bx;

    scalar_t norm = sqrt(cx * cx + cy * cy + cz * cz);
    face_areas[f] = norm / 2.0;
    norm = (norm < 1e-6) ? 1e-6 : norm; // max(norm, 1e-6)
    face_normals[3 * f + 0] = cx / norm;
    face_normals[3 * f + 1] = cy / norm;
    face_normals[3 * f + 2] = cz / norm;
  }
}

std::tuple<at::Tensor, at::Tensor> FaceAreasNormalsCuda(
    at::Tensor verts,
    at::Tensor faces) {
  const auto V = verts.size(0);
  const auto F = faces.size(0);

  at::Tensor areas = at::empty({F}, verts.options());
  at::Tensor normals = at::empty({F, 3}, verts.options());

  const int blocks = 64;
  const int threads = 512;
<<<<<<< HEAD
  AT_DISPATCH_FLOATING_TYPES(verts.type(), "face_areas_kernel", ([&] {
                               face_areas_kernel<scalar_t><<<blocks, threads>>>(
                                   verts.data_ptr<scalar_t>(),
                                   faces.data_ptr<int64_t>(),
                                   areas.data_ptr<scalar_t>(),
                                   normals.data_ptr<scalar_t>(),
                                   V,
                                   F);
=======
  AT_DISPATCH_FLOATING_TYPES(verts.type(), "face_areas_normals_cuda", ([&] {
                               FaceAreasNormalsKernel<scalar_t>
                                   <<<blocks, threads>>>(
                                       verts.data_ptr<scalar_t>(),
                                       faces.data_ptr<long>(),
                                       areas.data_ptr<scalar_t>(),
                                       normals.data_ptr<scalar_t>(),
                                       V,
                                       F);
>>>>>>> 97acf16d
                             }));

  return std::make_tuple(areas, normals);
}<|MERGE_RESOLUTION|>--- conflicted
+++ resolved
@@ -66,8 +66,7 @@
 
   const int blocks = 64;
   const int threads = 512;
-<<<<<<< HEAD
-  AT_DISPATCH_FLOATING_TYPES(verts.type(), "face_areas_kernel", ([&] {
+  AT_DISPATCH_FLOATING_TYPES(verts.type(), "face_areas_normals_cuda", ([&] {
                                face_areas_kernel<scalar_t><<<blocks, threads>>>(
                                    verts.data_ptr<scalar_t>(),
                                    faces.data_ptr<int64_t>(),
@@ -75,18 +74,6 @@
                                    normals.data_ptr<scalar_t>(),
                                    V,
                                    F);
-=======
-  AT_DISPATCH_FLOATING_TYPES(verts.type(), "face_areas_normals_cuda", ([&] {
-                               FaceAreasNormalsKernel<scalar_t>
-                                   <<<blocks, threads>>>(
-                                       verts.data_ptr<scalar_t>(),
-                                       faces.data_ptr<long>(),
-                                       areas.data_ptr<scalar_t>(),
-                                       normals.data_ptr<scalar_t>(),
-                                       V,
-                                       F);
->>>>>>> 97acf16d
-                             }));
 
   return std::make_tuple(areas, normals);
 }