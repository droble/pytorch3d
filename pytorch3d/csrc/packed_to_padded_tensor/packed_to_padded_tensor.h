--- conflicted
+++ resolved
@@ -1,206 +1,8 @@
 // Copyright (c) Facebook, Inc. and its affiliates. All rights reserved.
 
-#include <ATen/ATen.h>
+#pragma once
 #include <torch/extension.h>
 
-<<<<<<< HEAD
-// Kernel for inputs_packed of shape (F, D), where D > 1
-template <typename scalar_t>
-__global__ void PackedToPaddedKernel(
-    const scalar_t* __restrict__ inputs_packed,
-    const int64_t* __restrict__ first_idxs,
-    scalar_t* __restrict__ inputs_padded,
-    const size_t batch_size,
-    const size_t max_size,
-    const size_t num_inputs,
-    const size_t D) {
-  // Batch elements split evenly across blocks (num blocks = batch_size) and
-  // values for each element split across threads in the block. Each thread adds
-  // the values of its respective input elements to the global inputs_padded
-  // tensor.
-  const size_t tid = threadIdx.x;
-  const size_t batch_idx = blockIdx.x;
-
-  const int64_t start = first_idxs[batch_idx];
-  const int64_t end =
-      batch_idx + 1 < batch_size ? first_idxs[batch_idx + 1] : num_inputs;
-  const int num = end - start;
-  for (size_t f = tid; f < num; f += blockDim.x) {
-    for (size_t j = 0; j < D; ++j) {
-      inputs_padded[batch_idx * max_size * D + f * D + j] =
-          inputs_packed[(start + f) * D + j];
-    }
-  }
-}
-
-// Kernel for inputs of shape (F, 1)
-template <typename scalar_t>
-__global__ void PackedToPaddedKernelD1(
-    const scalar_t* __restrict__ inputs_packed,
-    const int64_t* __restrict__ first_idxs,
-    scalar_t* __restrict__ inputs_padded,
-    const size_t batch_size,
-    const size_t max_size,
-    const size_t num_inputs) {
-  // Batch elements split evenly across blocks (num blocks = batch_size) and
-  // values for each element split across threads in the block. Each thread adds
-  // the values of its respective input elements to the global inputs_padded
-  // tensor.
-  const size_t tid = threadIdx.x;
-  const size_t batch_idx = blockIdx.x;
-
-  const int64_t start = first_idxs[batch_idx];
-  const int64_t end =
-      batch_idx + 1 < batch_size ? first_idxs[batch_idx + 1] : num_inputs;
-  const int num = end - start;
-  for (size_t f = tid; f < num; f += blockDim.x) {
-    inputs_padded[batch_idx * max_size + f] = inputs_packed[start + f];
-  }
-}
-
-// Kernel for inputs_padded of shape (B, F, D), where D > 1
-template <typename scalar_t>
-__global__ void PaddedToPackedKernel(
-    const scalar_t* __restrict__ inputs_padded,
-    const int64_t* __restrict__ first_idxs,
-    scalar_t* __restrict__ inputs_packed,
-    const size_t batch_size,
-    const size_t max_size,
-    const size_t num_inputs,
-    const size_t D) {
-  // Batch elements split evenly across blocks (num blocks = batch_size) and
-  // values for each element split across threads in the block. Each thread adds
-  // the values of its respective input elements to the global inputs_packed
-  // tensor.
-  const size_t tid = threadIdx.x;
-  const size_t batch_idx = blockIdx.x;
-
-  const int64_t start = first_idxs[batch_idx];
-  const int64_t end =
-      batch_idx + 1 < batch_size ? first_idxs[batch_idx + 1] : num_inputs;
-  const int num = end - start;
-  for (size_t f = tid; f < num; f += blockDim.x) {
-    for (size_t j = 0; j < D; ++j) {
-      inputs_packed[(start + f) * D + j] =
-          inputs_padded[batch_idx * max_size * D + f * D + j];
-    }
-  }
-}
-
-// Kernel for inputs_padded of shape (B, F, 1)
-template <typename scalar_t>
-__global__ void PaddedToPackedKernelD1(
-    const scalar_t* __restrict__ inputs_padded,
-    const int64_t* __restrict__ first_idxs,
-    scalar_t* __restrict__ inputs_packed,
-    const size_t batch_size,
-    const size_t max_size,
-    const size_t num_inputs) {
-  // Batch elements split evenly across blocks (num blocks = batch_size) and
-  // values for each element split across threads in the block. Each thread adds
-  // the values of its respective input elements to the global inputs_packed
-  // tensor.
-  const size_t tid = threadIdx.x;
-  const size_t batch_idx = blockIdx.x;
-
-  const int64_t start = first_idxs[batch_idx];
-  const int64_t end =
-      batch_idx + 1 < batch_size ? first_idxs[batch_idx + 1] : num_inputs;
-  const int num = end - start;
-  for (size_t f = tid; f < num; f += blockDim.x) {
-    inputs_packed[start + f] = inputs_padded[batch_idx * max_size + f];
-  }
-}
-
-at::Tensor PackedToPaddedCuda(
-    const at::Tensor inputs_packed,
-    const at::Tensor first_idxs,
-    const int64_t max_size) {
-  const int64_t num_inputs = inputs_packed.size(0);
-  const int64_t batch_size = first_idxs.size(0);
-
-  AT_ASSERTM(
-      inputs_packed.dim() == 2, "inputs_packed must be a 2-dimensional tensor");
-  const int64_t D = inputs_packed.size(1);
-  at::Tensor inputs_padded =
-      at::zeros({batch_size, max_size, D}, inputs_packed.options());
-
-  const int threads = 512;
-  const int blocks = batch_size;
-  if (D == 1) {
-    AT_DISPATCH_FLOATING_TYPES(
-        inputs_packed.type(), "packed_to_padded_d1_kernel", ([&] {
-          PackedToPaddedKernelD1<scalar_t><<<blocks, threads>>>(
-              inputs_packed.data_ptr<scalar_t>(),
-              first_idxs.data_ptr<int64_t>(),
-              inputs_padded.data_ptr<scalar_t>(),
-              batch_size,
-              max_size,
-              num_inputs);
-        }));
-  } else {
-    AT_DISPATCH_FLOATING_TYPES(
-        inputs_packed.type(), "packed_to_padded_kernel", ([&] {
-          PackedToPaddedKernel<scalar_t><<<blocks, threads>>>(
-              inputs_packed.data_ptr<scalar_t>(),
-              first_idxs.data_ptr<int64_t>(),
-              inputs_padded.data_ptr<scalar_t>(),
-              batch_size,
-              max_size,
-              num_inputs,
-              D);
-        }));
-  }
-
-  return inputs_padded;
-}
-
-at::Tensor PaddedToPackedCuda(
-    const at::Tensor inputs_padded,
-    const at::Tensor first_idxs,
-    const int64_t num_inputs) {
-  const int64_t batch_size = inputs_padded.size(0);
-  const int64_t max_size = inputs_padded.size(1);
-
-  AT_ASSERTM(batch_size == first_idxs.size(0), "sizes mismatch");
-  AT_ASSERTM(
-      inputs_padded.dim() == 3,
-      "inputs_padded  must be a 3-dimensional tensor");
-  const int64_t D = inputs_padded.size(2);
-
-  at::Tensor inputs_packed =
-      at::zeros({num_inputs, D}, inputs_padded.options());
-
-  const int threads = 512;
-  const int blocks = batch_size;
-
-  if (D == 1) {
-    AT_DISPATCH_FLOATING_TYPES(
-        inputs_padded.type(), "padded_to_packed_d1_kernel", ([&] {
-          PaddedToPackedKernelD1<scalar_t><<<blocks, threads>>>(
-              inputs_padded.data_ptr<scalar_t>(),
-              first_idxs.data_ptr<int64_t>(),
-              inputs_packed.data_ptr<scalar_t>(),
-              batch_size,
-              max_size,
-              num_inputs);
-        }));
-  } else {
-    AT_DISPATCH_FLOATING_TYPES(
-        inputs_padded.type(), "padded_to_packed_kernel", ([&] {
-          PaddedToPackedKernel<scalar_t><<<blocks, threads>>>(
-              inputs_padded.data_ptr<scalar_t>(),
-              first_idxs.data_ptr<int64_t>(),
-              inputs_packed.data_ptr<scalar_t>(),
-              batch_size,
-              max_size,
-              num_inputs,
-              D);
-        }));
-  }
-
-  return inputs_packed;
-=======
 // PackedToPadded
 // Converts a packed tensor into a padded tensor, restoring the batch dimension.
 // Refer to pytorch3d/structures/meshes.py for details on packed/padded tensors.
@@ -293,5 +95,4 @@
 #endif
   }
   return PaddedToPackedCpu(inputs_padded, first_idxs, num_inputs);
->>>>>>> 60f3c4e7
 }